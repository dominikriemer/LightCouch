/*
 * Copyright (C) 2011 lightcouch.org
 *
 * Licensed under the Apache License, Version 2.0 (the "License");
 * you may not use this file except in compliance with the License.
 * You may obtain a copy of the License at
 *
 * http://www.apache.org/licenses/LICENSE-2.0
 *
 * Unless required by applicable law or agreed to in writing, software
 * distributed under the License is distributed on an "AS IS" BASIS,
 * WITHOUT WARRANTIES OR CONDITIONS OF ANY KIND, either express or implied.
 * See the License for the specific language governing permissions and
 * limitations under the License.
 */

package org.lightcouch;

import java.io.UnsupportedEncodingException;
import java.net.URI;
import java.net.URISyntaxException;
import java.net.URLEncoder;
import java.util.ArrayList;
import java.util.List;

/**
 * Helper class for construction of HTTP request URIs.
 * @since 0.0.2
 * @author Ahmed Yehia
 * 
 */
public class URIBuilder {
	private String scheme;
	private String host;
	private int port;
	private String path = "";
	private final List<String> params = new ArrayList<String>();
    private String user;
    private String password;
	
	public static URIBuilder buildUri() {
		return new URIBuilder();
	}

	public static URIBuilder buildUri(URI uri) {
		URIBuilder builder = URIBuilder.buildUri().scheme(uri.getScheme()).
				host(uri.getHost()).port(uri.getPort()).path(uri.getPath());
		return builder;
	}

	public URIBuilder scheme(String scheme) {
		this.scheme = scheme;
		return this;
	}

	public URIBuilder host(String host) {
		this.host = host;
		return this;
	}

	public URIBuilder port(int port) {
		this.port = port;
		return this;
	}
	
	public URIBuilder path(String path) {
		this.path += path;
		return this;
	}

	public URIBuilder pathEncoded(String path) {
		try {
			this.path += URLEncoder.encode(path, "UTF-8");
		} catch (UnsupportedEncodingException e) {
			throw new IllegalArgumentException(e);
		}
		return this;
	}

	public URIBuilder query(String name, Object value) {
		if (name != null && value != null) {
			try {
				name = URLEncoder.encode(name, "UTF-8");
				value = URLEncoder.encode(String.valueOf(value), "UTF-8");
				this.params.add(String.format("%s=%s", name, value));
			} catch (UnsupportedEncodingException e) {
				throw new IllegalArgumentException(e);
			}
		}
		return this;
	}

	public URIBuilder query(Params params) {
		if (params.getParams() != null)
			this.params.addAll(params.getParams());
		return this;
	}

	public URIBuilder user(String user) {
        this.user = user;
        return this;
    }
	
	public URIBuilder password(String password) {
        this.password = password;
        return this;
    }
	
	public URI build() {
	    return build(false);
	}
	
	public URI buildWithCredentials() {
        return build(true);
    }
	
	private URI build(boolean includeCredentials) {
		final StringBuilder query = new StringBuilder();
		
		for (int i = 0; i < params.size(); i++) {
			String amp = (i != params.size() - 1) ? "&" : "";
			query.append(params.get(i) + amp);
		}
		
		String q = (query.length() == 0) ? "" : "?" + query;
<<<<<<< HEAD
		String uri = "";
		if (includeCredentials && user!=null && password != null) {
		    uri = String.format("%s://%s:%s@%s:%s%s%s", scheme, user,password, host, port, path, q );
		} else {
		  uri = String.format("%s://%s:%s%s%s", scheme, host, port, path, q );
		}
=======
		String uri = String.format("%s://%s:%d%s%s", new Object[] { scheme, host, port, path, q });
>>>>>>> ff0513f8
		
		try {
			return new URI(uri);
		} catch (URISyntaxException e) {
			throw new IllegalArgumentException(e);
		}

	}
<<<<<<< HEAD
	
=======
>>>>>>> ff0513f8
}<|MERGE_RESOLUTION|>--- conflicted
+++ resolved
@@ -123,17 +123,11 @@
 		}
 		
 		String q = (query.length() == 0) ? "" : "?" + query;
-<<<<<<< HEAD
 		String uri = "";
 		if (includeCredentials && user!=null && password != null) {
-		    uri = String.format("%s://%s:%s@%s:%s%s%s", scheme, user,password, host, port, path, q );
+		    uri = String.format("%s://%s:%s@%s:%d%s%s", scheme, user,password, host, port, path, q );
 		} else {
-		  uri = String.format("%s://%s:%s%s%s", scheme, host, port, path, q );
-		}
-=======
-		String uri = String.format("%s://%s:%d%s%s", new Object[] { scheme, host, port, path, q });
->>>>>>> ff0513f8
-		
+		  uri = String.format("%s://%s:%d%s%s", scheme, host, port, path, q );
 		try {
 			return new URI(uri);
 		} catch (URISyntaxException e) {
@@ -141,8 +135,4 @@
 		}
 
 	}
-<<<<<<< HEAD
-	
-=======
->>>>>>> ff0513f8
 }